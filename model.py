--- conflicted
+++ resolved
@@ -176,11 +176,6 @@
             fit_index = [False for i in range(len(self.p))]
             fit_index[0] = True
 
-<<<<<<< HEAD
-=======
-        days_obs = t_obs
-
->>>>>>> 059468e7
         # Initial values of the parameters to be fitted
         fit_params0 = np.array(self.p)[fit_index]
         # Define fixed parameters: this set of parameters won't be fitted
@@ -195,19 +190,11 @@
 
         # Fit parameters
         par_opt, pcov = curve_fit(
-<<<<<<< HEAD
             f=function_handle, xdata=t_obs, ydata=n_i_obs, p0=fit_params0
         )
-        self.pcov = pcov
         self.p[fit_index] = par_opt
         self.pcov = pcov
         return self
-=======
-            f=function_handle, xdata=days_obs, ydata=n_i_obs, p0=fit_params0
-        )
-        self.pcov = pcov
-        self.p[fit_index] = par_opt
->>>>>>> 059468e7
         # return p_new, pcov
 
 

{
 "cells": [
  {
   "cell_type": "markdown",
   "metadata": {},
   "source": [
    "## SIR-X\n",
    "\n",
    "Coronavirus COVID-19 is a pandemic that is spreading quickly worlwide. Up to the 29th of March, there are 666,211 cases confirmed, 30,864 deaths and 141,789 recovered people worldwide. Governments and citizens are taking quick decisions to limit the spread of the virus and minimize the number of infected and deaths. These decisions are taken based on the experts opinion, which justify their claims based in the results of predictive models.\n",
    "\n",
    "\n",
    "This Jupyter Notebook is an effort to decrease the access barriers to state of the art yet simple models that can be used to take public policy decisions to limit disease spread and save lives. \n",
    "\n",
    "### SIR model\n",
    "\n",
    "Most epidemic models share a common approach on modelling the spread of a disease. The SIR model is a simple deterministic compartmental model to predict disease spread. An objective population is divided in three groups: the susceptible ($S$), the infected ($I$) and the recovered or removed ($R$). These quantities enter the model as fractions of the total population $P$:\n",
    "\n",
    "\n",
    "$$ S = \\frac{\\text{Number of susceptible individuals}}{\\text{Population size}}$$\n",
    "\n",
    "$$ I = \\frac{\\text{Number of infected individuals}}{\\text{Population size}}$$\n",
    "\n",
    "$$ R = \\frac{\\text{Number of recovered or removed individuals}}{\\text{Population size}}$$\n",
    "\n",
    "As a pandemics infects and kills much more quickly than human natural rates of birth and death, the population size is assumed constant except for the individuals that recover or die. Hence, $S+I+R=P/P=1$. The pandemics dynamics is modelled as a system of ordinary differential equations which governs the rate of change at which the percentage of susceptible, infected and recovered/removed individuals in a population evolve.\n",
    "\n",
    "The number of possible transmissions is proportional to the number of interactions between the susceptible and infected populations, $S \\times I $:\n",
    "\n",
    "$$\\frac{dS}{dt} = -\\alpha SI.$$\n",
    "\n",
    "Where $\\alpha$ is the reproduction rate of the process which quantifies how many of the interactions between susceptible and infected populations yield to new infections per day.\n",
    "\n",
    "The population of infected individuals will increase with new infections and decrease with recovered or removed people. \n",
    "\n",
    "$$\\frac{dI}{dt} = \\alpha S I  - \\beta I, $$\n",
    "$$\\frac{dR}{dt} = \\beta I. $$\n",
    "\n",
    "Where $ \\beta $ is the percentage of the infected population that is removed from the transmission process per day.\n",
    "\n",
    "In early stages of the infection, the number of infected people is much lower than the susceptible populations. Hence, $S \\approx 1$ making $dI/dt$ linear and the system has the analytical solution $I(t) = I_0 \\exp (\\alpha - \\beta)t$.\n",
    "\n"
   ],
   "execution_count": null,
   "outputs": []
  },
  {
   "cell_type": "markdown",
   "metadata": {},
   "source": [
    "#### Numerical implementation - SIR model\n",
    "\n",
    "Three python packages are imported: numpy for numerical computing, matplotlib.pyplot for visualization and the numerical integration routine odeint from scipy.integrate:"
   ],
   "execution_count": null,
   "outputs": []
  },
  {
   "cell_type": "code",
   "execution_count": null,
   "metadata": {},
   "outputs": [],
   "source": [
    "import numpy as np # Numerical computing\n",
    "import matplotlib.pyplot as plt # Visualization\n",
    "from scipy.integrate import odeint # ODE system numerical integrator\n",
    "from scipy.optimize import curve_fit # Minimize squared errors using LM method"
   ]
  },
  {
   "cell_type": "markdown",
   "metadata": {},
   "source": [
    "Implementing systems of ordinary differential equations (ODEs) in python is straightforward. First, a function is created to represent the system inputs and outputs. The inputs of the function are a vector of state variables ${\\vec{w}}$, the independent variable $t$ and a vector of parameters $\\vec{p}$. The output of the function must be the right hand side of the ODE system as a list.\n",
    "\n",
    "Following this approach, the SIR model can be implemented as it follows:\n",
    "\n",
    "$$ \\vec{w} = [S,I,R]$$\n",
    "$$ \\vec{p} = [\\alpha, \\beta] $$\n",
    "\n",
    "And $t$ enters directly. The function return will be the list of ODEs.\n",
    "\n",
    "$$\\vec{f} = \\left[ \\frac{dS}{dt}, \\frac{dI}{dt}, \\frac{dR}{dt} \\right]$$\n",
    "\n",
    "So $\\vec{f} = \\text{sir}(\\vec{w}, t, \\vec{p})$.\n",
    "\n",
    "The solution of this system is a vector field $\\vec{w} = [S(t),I(t),R(t)]$. In day to day words, it gives the percentage of the population who are susceptible (S), infected (I) and recovered or removed R(t) as a function of time. There is no analytical solution for this system. However, a numerical solution can be obtained using a numerical integrator. In this implementation, the function scipy.odeint is used to integrate the differential system. The ODE system of the SIR model was implemented in the function sirx(t,w,p) on the module model.py. The solver is implemented in the function _solve on the module model.py.\n"
   ],
   "execution_count": null,
   "outputs": []
  },
  {
   "cell_type": "markdown",
   "metadata": {},
   "source": [
    "### SIR-X model\n",
    "\n",
    "A new epidemic model based in SIR, SIRX, was developed by the [Robert Koch Institut](http://rocs.hu-berlin.de/corona/docs/forecast/model/#sir-x-dynamics-outbreaks-with-temporally-increasing-interventions) and is implemented in what follows. A full description of the model is available in the [Robert Koch Institut SIRX model webiste](http://rocs.hu-berlin.de/corona/docs/forecast/model/#sir-x-dynamics-outbreaks-with-temporally-increasing-interventions).\n",
    "\n",
    "The ODE system of the SIR-X model was implemented in the function sirx(t,w,p) on the module model.py"
   ],
   "execution_count": null,
   "outputs": []
  },
  {
   "cell_type": "markdown",
   "metadata": {},
   "source": [
    "### Usage example\n",
    "\n",
    "\n",
    "\n",
    "#### Case study\n",
    "\n",
    "The borough of Ealing, in London, is selected arbitrarly as one of the authors is living there at the moment. According to the UK office for National Statistics, the population of Ealing by mid-year 2018 is [342,000](https://www.ealing.gov.uk/info/201048/ealing_facts_and_figures/2184/population_and_households/1). The number of reported infections at 29/03/2020 is 241.\n",
    "\n",
    "#### Model parameters\n",
    "As an implementation examples, the parameter $\\beta$ is estimated from the methodology followed by the [Robert Koch Institut SIRX model webiste](http://rocs.hu-berlin.de/corona/docs/forecast/model/#sir-x-dynamics-outbreaks-with-temporally-increasing-interventions). The institute estimated the a removal rate value $\\beta = 0.38/d$ (mean infections time $T_I = 1/\\beta = 2.6d)$ based on one third of the reported average infections preioud of moderate cases in Mainland China.\n",
    "\n",
    "The reproduction number is fixed $R_0 = \\alpha / \\beta = 2.5$ as a first approximation. \n",
    "\n",
    "Please note that the predictions of this model shouldn't be taken in consideratin, as the SIR model doesn't consider dynamic variation of model parameters, which is observed in reality."
   ],
   "execution_count": null,
   "outputs": []
  },
  {
   "cell_type": "markdown",
   "metadata": {},
   "source": [
    "### Solution and implementation\n",
    "The aim of this API is to provide an user friendly approach to build a SIR model and fit it to a target dataset in order to make predictions in few lines of code.\n"
   ],
   "execution_count": null,
   "outputs": []
  },
  {
   "cell_type": "code",
   "execution_count": null,
   "metadata": {},
   "outputs": [],
   "source": [
    "# Use Ealing as an example to determine model initial conditions\n",
    "Ealing_data = [8, 18, 20, 18, 21, 42, 53, 54, 80, 97, 106, 123, 136, 165, 209, 241] # N_of infected\n",
    "\n",
    "P_Ealing = 342000 # Ealing population ONS 2018 mid year\n",
    "I_Ealing = 8      # Infected people at 14/03/2020\n",
    "R_Ealing = 0      # Recovered people at 29/03/2020\n",
    "n_days = len(Ealing_data)\n",
    "\n",
    "# Input parameters\n",
    "beta = 0.38 # Per day\n",
    "alpha = 2.5 * beta # WHO estimate"
   ]
  },
  {
   "cell_type": "markdown",
   "metadata": {},
   "source": [
    "#### Calculate model parameters and initial conditions"
   ],
   "execution_count": null,
   "outputs": []
  },
  {
   "cell_type": "code",
   "execution_count": null,
   "metadata": {},
   "outputs": [],
   "source": [
    "# Calculate initial conditions in terms of total number of individuals\n",
    "S0 = (P_Ealing-I_Ealing)\n",
    "I0 = I_Ealing\n",
    "R0 = R_Ealing    # Recovered people\n",
    "\n",
    "# Construct vector of parameters\n",
    "params = [alpha, beta]\n",
    "\n",
    "# Construct vector of initial conditions\n",
    "w0 = [S0, I0, R0]"
   ]
  },
  {
   "cell_type": "markdown",
   "metadata": {},
   "source": [
    "### Build the model with the default parameters and predict the number of susceptible, infected and recovered people in the Ealing borough."
   ],
   "execution_count": null,
   "outputs": []
  },
  {
   "cell_type": "code",
   "execution_count": null,
   "metadata": {},
   "outputs": [],
   "source": [
    "from model import SIR, SIRX"
   ]
  },
  {
   "cell_type": "code",
   "execution_count": null,
   "metadata": {},
   "outputs": [],
   "source": [
<<<<<<< HEAD
=======
<<<<<<< HEAD
>>>>>>> 059468e7
    "# Initialize an emplty SIR model\n",
    "my_SIR = SIR()\n",
    "# Set model parameters\n",
    "my_SIR._set_params(p=params,initial_conds=w0)\n",
    "\n",
    "# Call model.solve functions with the time in days and the number of points\n",
    "# as the number of days\n",
    "my_SIR.solve(n_days-1, n_days)\n",
    "# Unpack the numerical solution using the model.fetch() method\n",
    "sol = my_SIR.fetch()\n",
    "# Unpack the susceptible (S), infected (I) and recovered or removed (R)\n",
<<<<<<< HEAD
=======
=======
    "# Build a SIR model\n",
    "my_SIR = SIR(p,w0)\n",
    "# Call model.solve functions with the time in seconds (tf) and the number of points where the solution will be evaluated\n",
    "sol = my_SIR.solve(n_days-1, n_days)\n",
    "# Unpack the numerical solution for the susceptible (S), infected (I) and recovered or removed (R)\n",
>>>>>>> fff9a22a6969ea7575d1782016a84330d16009bb
>>>>>>> 059468e7
    "S_sir = sol[:,1]\n",
    "I_sir = sol[:,2]\n",
    "R_sir = sol[:,3]\n",
    "# Plot the results\n",
    "# Define array of days. Note that the initial day is the day \"zero\", so \n",
    "# the final day is the number of days minus one. This is divided in n_days\n",
    "# intervals to be consistent with the input\n",
    "days_list = np.linspace(0, n_days-1, n_days)\n",
    "plt.plot(days_list, I_sir)\n",
    "plt.plot(days_list, Ealing_data,'bo')\n",
    "plt.show()\n",
    "my_SIR.r0"
   ]
  },
  {
   "cell_type": "markdown",
   "metadata": {},
   "source": [
    "If the default parameters are used, the results are completely unreliable. Indeed, the model predicts more than 150 times more people infected. This is why a model shouldn't be used blindly, and always the parameters must be checked. In UK, Social distancing started voluntarily on the 16th of February, and the lockdown started on the 23rd of February. The effect of this policy change in terms of our model, is a decrease in the reproduction rate $R_0 = \\alpha / \\beta$. As the national health system (NHS) of UK didn't reach full capacity on the period between the 15th and the 29th of March, it is reasonable to assume that the main change occured owing to a decrease in the transmission rate $\\alpha$.\n",
    "\n",
    "To obtain a more realistic approximation, the parameter can be modified to better reproduce the observed data. This process is named **parameter fitting** and it is widely used not only on epidemiology, but in any discipline which uses mathematical models to make prediction. \n",
    "\n",
    "\n",
    "The function model.fit() enables to fit the desired parameters to a certain dataset. The parameter fitting is straightforward using open-sir:"
   ],
   "execution_count": null,
   "outputs": []
  },
  {
   "cell_type": "markdown",
   "metadata": {},
   "source": [
    "### Parameter Fitting \n",
    "Fitting $R_0$ through $\\alpha$ keeping $\\beta$ constant\n",
    "\n",
    "In the following case study, $R_0$ will be fitted to minimize the mean squared error between the model predictions and UK historical data on the Ealing borough in the time period between the 15th and the 29th of March of 2020."
   ],
   "execution_count": null,
   "outputs": []
  },
  {
   "cell_type": "code",
   "execution_count": null,
   "metadata": {},
   "outputs": [],
   "source": [
    "Ealing_data"
   ]
  },
  {
   "cell_type": "code",
   "execution_count": null,
   "metadata": {},
   "outputs": [],
   "source": [
    "# Create SIR with default parameters\n",
    "my_SIR_fitted = SIR()\n",
    "my_SIR_fitted.set_params(params,w0)\n",
    "\n",
    "# Fit parameters\n",
    "w = my_SIR_fitted.fit(days_list, Ealing_data, P_Ealing, fit_index=[True,False])\n",
    "# Print the fitted reproduction rate\n",
    "print(\"Fitted reproduction rate R_0 = %.2f\" % my_SIR_fitted.r0)\n",
    "# Build the new solution\n",
<<<<<<< HEAD
    "my_SIR_fitted.solve(n_days-1, n_days)\n",
    "# Extract solution\n",
    "sol = my_SIR_fitted.fetch()\n",
=======
<<<<<<< HEAD
    "my_SIR_fitted.solve(n_days-1, n_days)\n",
    "# Extract solution\n",
    "sol = my_SIR_fitted.fetch()\n",
=======
    "sol = my_SIR_fitted.solve(n_days-1, n_days)\n",
>>>>>>> fff9a22a6969ea7575d1782016a84330d16009bb
>>>>>>> 059468e7
    "# Plot the results\n",
    "\n",
    "plt.plot(days_list,sol[:,2])\n",
    "plt.plot(days_list,Ealing_data,'bo')\n",
    "plt.show()"
   ]
  },
  {
   "cell_type": "code",
   "execution_count": null,
   "metadata": {},
   "outputs": [],
   "source": [
<<<<<<< HEAD
=======
<<<<<<< HEAD
>>>>>>> 059468e7
    "my_SIR_fitted.r0"
   ]
  },
  {
   "cell_type": "code",
   "execution_count": null,
   "metadata": {},
   "outputs": [],
   "source": [
    "my_SIR_fitted.p[[False,True]]"
<<<<<<< HEAD
=======
=======
    "my_SIR"
>>>>>>> fff9a22a6969ea7575d1782016a84330d16009bb
>>>>>>> 059468e7
   ]
  },
  {
   "cell_type": "markdown",
   "metadata": {},
   "source": [
    "## DANGER ZONE\n",
    "### Example: predict the total number of infections and the time where the number of infected people is maximum\n",
    "\n",
    "This is extremely dangerous as $R_0$ is extremely likely to change with time. However we have seen many people taking decisions in this kind of analysis. Use it at your own risk and with a metric ton of salt."
   ],
   "execution_count": null,
   "outputs": []
  },
  {
   "cell_type": "markdown",
   "metadata": {},
   "source": [],
   "execution_count": null,
   "outputs": []
  },
  {
   "cell_type": "code",
   "execution_count": null,
   "metadata": {},
   "outputs": [],
   "source": [
    "long_term_days = 90\n",
    "# Convert into seconds\n",
    "tf_long = long_term_days-1\n",
<<<<<<< HEAD
    "sol_long = my_SIR_fitted.solve(tf_long, long_term_days).fetch()\n",
=======
<<<<<<< HEAD
    "sol_long = my_SIR_fitted.solve(tf_long, long_term_days).fetch()\n",
=======
    "sol_long = my_SIR_fitted.solve(tf_long, long_term_days)\n",
>>>>>>> fff9a22a6969ea7575d1782016a84330d16009bb
>>>>>>> 059468e7
    "N_S_long = sol_long[:,1]*P_Ealing\n",
    "N_I_long = sol_long[:,2]*P_Ealing\n",
    "N_R_long = sol_long[:,3]*P_Ealing"
   ]
  },
  {
   "cell_type": "code",
   "execution_count": null,
   "metadata": {
    "scrolled": true
   },
   "outputs": [],
   "source": [
    "# Plot the number of susceptible, infected and recovered in a two months period\n",
    "tspan_long = np.linspace(0,tf_long,long_term_days)\n",
    "plt.figure(figsize=[15,5])\n",
    "plt.subplot(1,3,1)\n",
    "plt.plot(tspan_long,N_S_long)\n",
    "plt.xlabel('Days')\n",
    "plt.ylabel(\"Number of people\")\n",
    "plt.title(\"Susceptible\")\n",
    "plt.subplot(1,3,2)\n",
    "plt.plot(tspan_long,N_I_long)\n",
    "plt.xlabel('Days')\n",
    "plt.title(\"Infected\")\n",
    "plt.subplot(1,3,3)\n",
    "plt.plot(tspan_long,N_R_long)\n",
    "plt.title(\"Recovered or removed\")\n",
    "plt.xlabel('Days')\n",
    "plt.show()"
   ]
  },
  {
   "cell_type": "markdown",
   "metadata": {},
   "source": [
    "It can be observed that the SIR model reproduces the all familiar infection bell, as well as the evolution of susceptible and recovered population. It is interesting to observe that if no measures are taken in a $R_0 = 1.47$ scenario, 65% of the Ealing population would be infected in three months."
   ],
   "execution_count": null,
   "outputs": []
  },
  {
   "cell_type": "markdown",
   "metadata": {},
   "source": [
    "### Sensitivity to $R_0$\n",
    "\n",
    "A known weakness of all pandemics prediction model is the sensitivity to their parameters. In the following case study, $R_0$ will be fitted to minimize the mean squared error between the model predictions and UK historical data on the Ealing borough in the time period between the 15th and the 29th of March of 2020."
   ],
   "execution_count": null,
   "outputs": []
  },
  {
   "cell_type": "code",
   "execution_count": null,
   "metadata": {},
   "outputs": [],
   "source": [
    "def compare_infections(model, tf, numpoints, alpha_list=2.5, abserr=1e-8, relerr=1e-6):\n",
    "    \"\"\" compare_infections compare SIR model predictions against\n",
    "    a list of alpha values\n",
    "    \n",
    "    Inputs:\n",
    "    w0: Initial conditions\n",
    "    t: Time vector /\n",
    "    alpha_list: list or numpy array of values of alpha to be tested\n",
    "    \n",
    "    Outputs:\n",
    "    S_list: List of predictions for the fraction of susceptible population for each alpha\n",
    "    I_list: List of predictions for the fraction of infected population for each alpha\n",
    "    R_list: List of predictions for the fraction of recovered/removed population for each alpha\n",
    "    \"\"\"\n",
    "    S_list = []\n",
    "    I_list = []\n",
    "    R_list = []\n",
    "    \n",
    "    for i in alpha_list:\n",
    "        # Update parameter list\n",
    "        model.p[0] = i\n",
    "        wsol=model.solve(tf,numpoints).fetch()\n",
    "        S_list.append(wsol[:,1])\n",
    "        I_list.append(wsol[:,2])\n",
    "        R_list.append(wsol[:,3]) \n",
    "    return S_list, I_list, R_list"
   ]
  },
  {
   "cell_type": "markdown",
   "metadata": {},
   "source": [
    "### Generate predictions for each alpha"
   ],
   "execution_count": null,
   "outputs": []
  },
  {
   "cell_type": "code",
   "execution_count": null,
   "metadata": {},
   "outputs": [],
   "source": [
    "alpha_list = beta*np.array([1.5,1.6,1.7])\n",
    "S_list, I_list, R_list = compare_infections(my_SIR, tf_long, long_term_days, alpha_list)"
   ]
  },
  {
   "cell_type": "code",
   "execution_count": null,
   "metadata": {},
   "outputs": [],
   "source": [
    "col = ['r','b','k']\n",
    "plt.figure(figsize=[15,5])\n",
    "for i in range(len(S_list)):\n",
    "    plt.subplot(1,3,1)\n",
    "    plt.plot(tspan_long,S_list[i], col[i]+\"--\")\n",
    "    plt.legend(['R_0 = 1.5','R_0 = 1.6','R_0 = 1.7']) \n",
    "    plt.xlabel('Days')\n",
    "    plt.ylabel('Fraction of population')\n",
    "    plt.title('S')\n",
    "    plt.subplot(1,3,2)\n",
    "    plt.plot(tspan_long,I_list[i], col[i])\n",
    "    plt.legend(['R_0 = 1.5','R_0 = 1.6','R_0 = 1.7']) \n",
    "    plt.xlabel('Days')\n",
    "    plt.title('I')\n",
    "    plt.subplot(1,3,3)\n",
    "    plt.plot(tspan_long,R_list[i], col[i]+\"-.\")\n",
    "    plt.legend(['R_0 = 1.5','R_0 = 1.6','R_0 = 1.7']) \n",
    "    plt.xlabel('Days')\n",
    "    plt.title('R')"
   ]
  },
  {
   "cell_type": "markdown",
   "metadata": {},
   "source": [
    "We observe that a change as little as 6% in the reproduction rate, can change dramatically the dynamic of the pandemic"
   ],
   "execution_count": null,
   "outputs": []
  },
  {
   "cell_type": "markdown",
   "metadata": {},
   "source": [
    "### Example 4: Fit R_0 for UK values\n",
    "[sourced from UK Arcgis](https://www.arcgis.com/apps/opsdashboard/index.html#/f94c3c90da5b4e9f9a0b19484dd4bb14)"
   ],
   "execution_count": null,
   "outputs": []
  },
  {
   "cell_type": "code",
   "execution_count": null,
   "metadata": {},
   "outputs": [],
   "source": [
    "P_UK = 67886011\n",
    "# Data up to 28th of March\n",
    "I_UK= [3269, 3983, 5018, 5683, 6650, 8077, 9529, 11658, 14543, 17089]\n",
    "n_days = len(I_UK) # Final day\n",
    "t_d = np.linspace(0,n_days-1,n_days)\n",
    "\n",
    "n_S0 = P_UK-I_UK[0]\n",
    "n_I0 = I_UK[0]\n",
    "n_R0 = 0\n",
    "n0_UK = [n_S0, n_I0, n_R0]\n",
    "p = [alpha,beta]\n",
    "\n",
    "# Create empty model\n",
    "SIR_UK = SIR()\n",
    "SIR_UK.set_params(p,n0_UK)\n",
    "# Train model\n",
    "SIR_UK.fit(t_d, I_UK, P_UK)\n",
    "# Build numerical solution\n",
<<<<<<< HEAD
    "I_opt = SIR_UK.solve(n_days-1,n_days).fetch()[:,2]\n",
=======
<<<<<<< HEAD
    "I_opt = SIR_UK.solve(n_days-1,n_days).fetch()[:,2]\n",
=======
    "I_opt = SIR_UK.solve(n_days-1,n_days)[:,2]*P_UK\n",
>>>>>>> fff9a22a6969ea7575d1782016a84330d16009bb
>>>>>>> 059468e7
    "# lag = 6\n",
    "\n",
    "R_opt = SIR_UK.r0 # \n",
    "\n",
    "plt.figure(figsize=[6,6])\n",
    "plt.plot(t_d,I_UK,'o')\n",
    "plt.plot(t_d, I_opt)\n",
    "plt.legend([\"UK Data\",\"SIR, $R_{0,opt}$ = %.2f\"%R_opt])\n",
    "plt.title(\"Fitting of the SIR model against 15 days of UK data\")\n",
    "plt.ylabel(\"Number of people infected\")\n",
    "plt.xlabel(\"Day\")\n",
    "plt.xlim([min(t_d),max(t_d)])\n",
    "plt.show()\n",
    ""
   ]
  },
  {
   "cell_type": "code",
   "execution_count": null,
   "metadata": {},
   "outputs": [],
   "source": [
    "MSE = sum(np.sqrt((I_opt-I_UK)**2))/len(I_UK)        \n",
    "print(\"Mean squared error on the model in the train dataset %.2f\" % MSE)"
   ]
  },
  {
   "cell_type": "markdown",
   "metadata": {},
   "source": [
    "### Calculate confidence intervals\n",
    "\n"
   ],
   "execution_count": null,
   "outputs": []
  },
  {
   "cell_type": "code",
   "execution_count": null,
   "metadata": {},
   "outputs": [],
   "source": [
    "from post_regression import ci_bootstrap"
   ]
  },
  {
   "cell_type": "code",
   "execution_count": null,
   "metadata": {
    "tags": [
     "outputPrepend",
     "outputPrepend",
     "outputPrepend",
     "outputPrepend",
     "outputPrepend",
     "outputPrepend",
     "outputPrepend",
     "outputPrepend",
     "outputPrepend",
     "outputPrepend",
     "outputPrepend",
     "outputPrepend"
    ]
   },
   "outputs": [],
   "source": [
    "# Get the confidence interval through bootstrap\n",
    "par_ci, par_list = ci_bootstrap(SIR_UK, t_d, I_UK, P_UK, n_iter=1000)"
   ]
  },
  {
   "cell_type": "code",
   "execution_count": null,
   "metadata": {},
   "outputs": [],
   "source": [
    "alpha_min = par_ci[0][0]\n",
    "alpha_max = par_ci[0][1]\n",
    "# Explore the confidence intervals\n",
    "print(\"IC 95% for alpha:\", par_ci[0])\n",
    "print(\"IC 95% for beta:\", par_ci[1])\n",
    "print(\"IC 95% for r0:\", par_ci[2])"
   ]
  },
  {
   "cell_type": "markdown",
   "metadata": {},
   "source": [
    "Now we can visualize"
   ],
   "execution_count": null,
   "outputs": []
  },
  {
   "cell_type": "code",
   "execution_count": null,
   "metadata": {},
   "outputs": [],
   "source": [
    "# Build numerical solution\n",
<<<<<<< HEAD
=======
<<<<<<< HEAD
>>>>>>> 059468e7
    "I_opt = SIR_UK.solve(n_days-1, n_days).fetch()[:,2]\n",
    "beta_0 = SIR_UK.p[1]\n",
    "SIR_minus = SIR().set_params([alpha_min, beta_0],n0_UK)\n",
    "SIR_plus = SIR().set_params([alpha_max, beta_0],n0_UK)\n",
    "I_minus = SIR_minus.solve(n_days-1, n_days).fetch()[:,2]\n",
    "I_plus = SIR_plus.solve(n_days-1, n_days).fetch()[:,2]\n",
<<<<<<< HEAD
=======
=======
    "I_opt = SIR_UK.solve(n_days-1, n_days)[:,2]*P_UK\n",
    "beta_0 = SIR_UK.p[1]\n",
    "SIR_minus = SIR([alpha_min, beta_0],w0)\n",
    "SIR_plus = SIR([alpha_max, beta_0],w0)\n",
    "I_minus = SIR_minus.solve(n_days-1, n_days)[:,2]*P_UK\n",
    "I_plus = SIR_plus.solve(n_days-1, n_days)[:,2]*P_UK\n",
>>>>>>> fff9a22a6969ea7575d1782016a84330d16009bb
>>>>>>> 059468e7
    "\n",
    "# lag = 6\n",
    "\n",
    "R_opt = SIR_UK.r0 # \n",
    "\n",
    "plt.figure(figsize=[6,6])\n",
    "plt.plot(t_d,I_UK,'o')\n",
    "plt.plot(t_d, I_opt)\n",
    "plt.plot(t_d, I_minus)\n",
    "plt.plot(t_d, I_plus)\n",
    "plt.legend([\"UK Data\",\"SIR, $R_{0,opt}$ = %.2f\"%R_opt,\"IC_95-\",\"IC_95+\"])\n",
    "plt.title(\"Fitting of the SIR model against 15 days of UK data\")\n",
    "plt.ylabel(\"Number of people infected\")\n",
    "plt.xlabel(\"Day\")\n",
    "plt.xlim([min(t_d),max(t_d)])\n",
    "plt.show()"
   ]
  },
  {
   "cell_type": "markdown",
   "metadata": {},
   "source": [
    "An extremely asymmetrical confidence interval for $R_0$ using simple random bootstrap is observed. This occurs most likely because of \n",
    "neglecting the temporal structure of the exponential.\n",
    "\n",
    "To further investigate this phenomena, we can observe the distribution of the $R_0$ parameter on the parameter list"
   ],
   "execution_count": null,
   "outputs": []
  },
  {
   "cell_type": "code",
   "execution_count": null,
   "metadata": {},
   "outputs": [],
   "source": [
    "plt.hist(par_list[:,0]/par_list[:,1], bins=50, density=True, stacked=True)\n",
    "plt.xlabel('$R_0$')\n",
    "plt.ylabel('Frequency')\n",
    "plt.title(\"Probability density diagram of $R_0$ bootstrapping\")\n",
    "plt.show()"
   ]
  },
  {
   "cell_type": "markdown",
   "metadata": {},
   "source": [
    "It is interesting to observe that the spread is assymetrical towards lower $R_0$ values. This asymmetry is expected owing to the effect of lockdowns and public policies to promote social distancing. A strong assumption of the SIR model is that the spread rate $\\alpha$ and removal rate $\\beta$ are constant, which is not the case in reality specially when strong public policies to limit the spread of a virus take place."
   ],
   "execution_count": null,
   "outputs": []
  },
  {
   "cell_type": "code",
   "execution_count": null,
   "metadata": {},
   "outputs": [],
   "source": [
    "# par_ci, par_list = ci_bootstrap(SIR_UK, t_d, I_UK, P_UK, n_iter=1000)\n",
    "from post_regression import ci_block_cv\n",
<<<<<<< HEAD
    "n_lags = 1\n",
    "MSE_avg, MSE_list, p_list = ci_block_cv(SIR_UK, t_d, I_UK, P_UK, lags=n_lags)"
=======
<<<<<<< HEAD
    "MSE_avg, MSE_list, p_list = ci_block_cv(SIR_UK, t_d, I_UK, P_UK, lags=1)"
=======
    "MSE_avg, MSE_list, p_list = ci_block_cv(SIR_UK, t_d, I_UK, P_UK, lag=1)"
>>>>>>> fff9a22a6969ea7575d1782016a84330d16009bb
>>>>>>> 059468e7
   ]
  },
  {
   "cell_type": "code",
   "execution_count": null,
   "metadata": {},
   "outputs": [],
   "source": [
    "p_list"
   ]
  },
  {
   "cell_type": "code",
   "execution_count": null,
   "metadata": {},
   "outputs": [],
   "source": [
    "print(\"The average mean squared error on the time cross validation bootstrapping is: %.3f\" % MSE_avg)"
   ]
  },
  {
   "cell_type": "markdown",
   "metadata": {},
   "source": [
    "We can visualize the results of the block bootstrapping in terms of the variation of the reproduction rate $R_0$ and the mean squared error when a subset of the days is taken. By default, ci_block_cv starts with the data of the three days, fit the model on that data, predicts the number of infected in the next period, calculate the mean squared error between the prediction and the test dataset, and stores it into two arrays. It repeats this until it uses the data of $(n-1)$ intervals to predict the $n-th$ latest observation of infections."
   ],
   "execution_count": null,
   "outputs": []
  },
  {
   "cell_type": "code",
   "execution_count": null,
   "metadata": {},
   "outputs": [],
   "source": [
    "r0_roll = p_list[:,0]/p_list[:,1]\n",
    "\n",
    "plt.figure(figsize=[10,5])\n",
    "plt.subplot(1,2,1)\n",
<<<<<<< HEAD
    "plt.plot(t_d[(2+n_lags):], r0_roll,'ro')\n",
=======
    "plt.plot(t_d[3:], r0_roll,'ro')\n",
>>>>>>> 059468e7
    "plt.xlabel(\"Days used in the block to fit parameters\")\n",
    "plt.ylabel(\"Rolling $R_0$\")\n",
    "plt.title(\"Block bootstrapping change in $R_0$\")\n",
    "plt.subplot(1,2,2)\n",
    "plt.plot(MSE_list,'bo')\n",
    "plt.xlabel(\"Days used in the block to fit parameters\")\n",
    "plt.ylabel(\"Mean squared error in number of infected\")\n",
    "plt.title(\"Block bootstrapping change in MSE\")\n",
    "plt.show()"
   ]
  },
  {
   "cell_type": "code",
   "execution_count": null,
   "metadata": {},
   "outputs": [],
   "source": []
  }
 ],
 "metadata": {
  "kernelspec": {
   "display_name": "Python 3.7.3 64-bit ('open-sir': pipenv)",
   "language": "python",
   "name": "python37364bitopensirpipenvf3ff5cf596f54fd68a10d68f17103784"
  },
  "language_info": {
   "codemirror_mode": {
    "name": "ipython",
    "version": 3
   },
   "file_extension": ".py",
   "mimetype": "text/x-python",
   "name": "python",
   "nbconvert_exporter": "python",
   "pygments_lexer": "ipython3",
   "version": "3.7.3-final"
  }
 },
 "nbformat": 4,
 "nbformat_minor": 2
}<|MERGE_RESOLUTION|>--- conflicted
+++ resolved
@@ -203,10 +203,6 @@
    "metadata": {},
    "outputs": [],
    "source": [
-<<<<<<< HEAD
-=======
-<<<<<<< HEAD
->>>>>>> 059468e7
     "# Initialize an emplty SIR model\n",
     "my_SIR = SIR()\n",
     "# Set model parameters\n",
@@ -217,17 +213,7 @@
     "my_SIR.solve(n_days-1, n_days)\n",
     "# Unpack the numerical solution using the model.fetch() method\n",
     "sol = my_SIR.fetch()\n",
-    "# Unpack the susceptible (S), infected (I) and recovered or removed (R)\n",
-<<<<<<< HEAD
-=======
-=======
-    "# Build a SIR model\n",
-    "my_SIR = SIR(p,w0)\n",
-    "# Call model.solve functions with the time in seconds (tf) and the number of points where the solution will be evaluated\n",
-    "sol = my_SIR.solve(n_days-1, n_days)\n",
     "# Unpack the numerical solution for the susceptible (S), infected (I) and recovered or removed (R)\n",
->>>>>>> fff9a22a6969ea7575d1782016a84330d16009bb
->>>>>>> 059468e7
     "S_sir = sol[:,1]\n",
     "I_sir = sol[:,2]\n",
     "R_sir = sol[:,3]\n",
@@ -292,19 +278,9 @@
     "# Print the fitted reproduction rate\n",
     "print(\"Fitted reproduction rate R_0 = %.2f\" % my_SIR_fitted.r0)\n",
     "# Build the new solution\n",
-<<<<<<< HEAD
     "my_SIR_fitted.solve(n_days-1, n_days)\n",
     "# Extract solution\n",
     "sol = my_SIR_fitted.fetch()\n",
-=======
-<<<<<<< HEAD
-    "my_SIR_fitted.solve(n_days-1, n_days)\n",
-    "# Extract solution\n",
-    "sol = my_SIR_fitted.fetch()\n",
-=======
-    "sol = my_SIR_fitted.solve(n_days-1, n_days)\n",
->>>>>>> fff9a22a6969ea7575d1782016a84330d16009bb
->>>>>>> 059468e7
     "# Plot the results\n",
     "\n",
     "plt.plot(days_list,sol[:,2])\n",
@@ -318,10 +294,6 @@
    "metadata": {},
    "outputs": [],
    "source": [
-<<<<<<< HEAD
-=======
-<<<<<<< HEAD
->>>>>>> 059468e7
     "my_SIR_fitted.r0"
    ]
   },
@@ -331,13 +303,8 @@
    "metadata": {},
    "outputs": [],
    "source": [
-    "my_SIR_fitted.p[[False,True]]"
-<<<<<<< HEAD
-=======
-=======
+    "my_SIR_fitted.p[[False,True]]\n",
     "my_SIR"
->>>>>>> fff9a22a6969ea7575d1782016a84330d16009bb
->>>>>>> 059468e7
    ]
   },
   {
@@ -368,15 +335,7 @@
     "long_term_days = 90\n",
     "# Convert into seconds\n",
     "tf_long = long_term_days-1\n",
-<<<<<<< HEAD
     "sol_long = my_SIR_fitted.solve(tf_long, long_term_days).fetch()\n",
-=======
-<<<<<<< HEAD
-    "sol_long = my_SIR_fitted.solve(tf_long, long_term_days).fetch()\n",
-=======
-    "sol_long = my_SIR_fitted.solve(tf_long, long_term_days)\n",
->>>>>>> fff9a22a6969ea7575d1782016a84330d16009bb
->>>>>>> 059468e7
     "N_S_long = sol_long[:,1]*P_Ealing\n",
     "N_I_long = sol_long[:,2]*P_Ealing\n",
     "N_R_long = sol_long[:,3]*P_Ealing"
@@ -552,15 +511,7 @@
     "# Train model\n",
     "SIR_UK.fit(t_d, I_UK, P_UK)\n",
     "# Build numerical solution\n",
-<<<<<<< HEAD
     "I_opt = SIR_UK.solve(n_days-1,n_days).fetch()[:,2]\n",
-=======
-<<<<<<< HEAD
-    "I_opt = SIR_UK.solve(n_days-1,n_days).fetch()[:,2]\n",
-=======
-    "I_opt = SIR_UK.solve(n_days-1,n_days)[:,2]*P_UK\n",
->>>>>>> fff9a22a6969ea7575d1782016a84330d16009bb
->>>>>>> 059468e7
     "# lag = 6\n",
     "\n",
     "R_opt = SIR_UK.r0 # \n",
@@ -661,27 +612,12 @@
    "outputs": [],
    "source": [
     "# Build numerical solution\n",
-<<<<<<< HEAD
-=======
-<<<<<<< HEAD
->>>>>>> 059468e7
     "I_opt = SIR_UK.solve(n_days-1, n_days).fetch()[:,2]\n",
     "beta_0 = SIR_UK.p[1]\n",
     "SIR_minus = SIR().set_params([alpha_min, beta_0],n0_UK)\n",
     "SIR_plus = SIR().set_params([alpha_max, beta_0],n0_UK)\n",
     "I_minus = SIR_minus.solve(n_days-1, n_days).fetch()[:,2]\n",
     "I_plus = SIR_plus.solve(n_days-1, n_days).fetch()[:,2]\n",
-<<<<<<< HEAD
-=======
-=======
-    "I_opt = SIR_UK.solve(n_days-1, n_days)[:,2]*P_UK\n",
-    "beta_0 = SIR_UK.p[1]\n",
-    "SIR_minus = SIR([alpha_min, beta_0],w0)\n",
-    "SIR_plus = SIR([alpha_max, beta_0],w0)\n",
-    "I_minus = SIR_minus.solve(n_days-1, n_days)[:,2]*P_UK\n",
-    "I_plus = SIR_plus.solve(n_days-1, n_days)[:,2]*P_UK\n",
->>>>>>> fff9a22a6969ea7575d1782016a84330d16009bb
->>>>>>> 059468e7
     "\n",
     "# lag = 6\n",
     "\n",
@@ -742,16 +678,8 @@
    "source": [
     "# par_ci, par_list = ci_bootstrap(SIR_UK, t_d, I_UK, P_UK, n_iter=1000)\n",
     "from post_regression import ci_block_cv\n",
-<<<<<<< HEAD
     "n_lags = 1\n",
     "MSE_avg, MSE_list, p_list = ci_block_cv(SIR_UK, t_d, I_UK, P_UK, lags=n_lags)"
-=======
-<<<<<<< HEAD
-    "MSE_avg, MSE_list, p_list = ci_block_cv(SIR_UK, t_d, I_UK, P_UK, lags=1)"
-=======
-    "MSE_avg, MSE_list, p_list = ci_block_cv(SIR_UK, t_d, I_UK, P_UK, lag=1)"
->>>>>>> fff9a22a6969ea7575d1782016a84330d16009bb
->>>>>>> 059468e7
    ]
   },
   {
@@ -791,11 +719,7 @@
     "\n",
     "plt.figure(figsize=[10,5])\n",
     "plt.subplot(1,2,1)\n",
-<<<<<<< HEAD
     "plt.plot(t_d[(2+n_lags):], r0_roll,'ro')\n",
-=======
-    "plt.plot(t_d[3:], r0_roll,'ro')\n",
->>>>>>> 059468e7
     "plt.xlabel(\"Days used in the block to fit parameters\")\n",
     "plt.ylabel(\"Rolling $R_0$\")\n",
     "plt.title(\"Block bootstrapping change in $R_0$\")\n",
